name: Build Linux AppImage

on:
  pull_request:
    branches:
      - main
  push:
    branches:
      - main
    tags:
      - 'v*'  # Also run when a tag is pushed that starts with 'v'

permissions:
  contents: write
  packages: read
  
jobs:
  build-linux:
    runs-on: ubuntu-latest
    
    steps:
      - name: Checkout code
        uses: actions/checkout@v4
        with:
          fetch-depth: 0
      
      - name: Set up Python
        uses: actions/setup-python@v5
        with:
          python-version: '3.13'
      
      - name: Install uv
        run: |
          curl -LsSf https://astral.sh/uv/install.sh | sh
          echo "$HOME/.cargo/bin" >> $GITHUB_PATH
      
      - name: Install system dependencies
        run: |
          sudo apt-get update
          sudo apt-get install -y fuse libfuse2 imagemagick
          wget -O appimagetool "https://github.com/AppImage/AppImageKit/releases/download/continuous/appimagetool-x86_64.AppImage"
          chmod +x appimagetool
      
      - name: Install dependencies
        run: |
          uv venv
          source .venv/bin/activate
          uv pip install -e .
          uv pip install "pyinstaller>=6.1.0" toml
      
      - name: Prepare directories
        run: |
          # Create required directories if they don't exist
          mkdir -p docs
          mkdir -p db
          
      - name: Extract version from pyproject.toml
        id: get_version
        run: |
          source .venv/bin/activate
          VERSION=$(python -c "import toml; print(toml.load('pyproject.toml')['project']['version'])")
          echo "VERSION=$VERSION" >> $GITHUB_ENV
          echo "Version: $VERSION"
      
      - name: Build with PyInstaller
        run: |
          source .venv/bin/activate
          
          # Create simple one-file spec
          cat > docuverse.spec << EOF
          # -*- mode: python ; coding: utf-8 -*-
          import os
          import sys
          from PyInstaller.utils.hooks import collect_all

          block_cipher = None

          # Collect dependencies
          pydantic_datas, pydantic_binaries, pydantic_hiddenimports = collect_all('pydantic')
          langchain_datas, langchain_binaries, langchain_hiddenimports = collect_all('langchain_ollama')
          langchain_core_datas, langchain_core_binaries, langchain_core_hiddenimports = collect_all('langchain_core')
          
          # Ensure that docs and db directories exist
          os.makedirs('docs', exist_ok=True)
          os.makedirs('db', exist_ok=True)

          a = Analysis(
              ['src/dv/main.py'],
              pathex=[],
              binaries=[*pydantic_binaries, *langchain_binaries, *langchain_core_binaries],
              datas=[
                  ('docs', 'docs'),
                  ('db', 'db'),
                  *pydantic_datas,
                  *langchain_datas,
                  *langchain_core_datas,
              ],
              hiddenimports=[
                  *pydantic_hiddenimports,
                  *langchain_hiddenimports,
                  *langchain_core_hiddenimports,
                  'numpy',
                  'ollama',
                  'langchain_community.vectorstores',
                  'langchain_community.embeddings',
              ],
              hookspath=[],
              hooksconfig={},
              runtime_hooks=[],
              excludes=[],
              cipher=block_cipher,
          )

          pyz = PYZ(a.pure, a.zipped_data, cipher=block_cipher)

          exe = EXE(
              pyz,
              a.scripts,
              a.binaries,
              a.zipfiles,
              a.datas,
<<<<<<< HEAD
              [],
              name='docuverse-${{ env.VERSION }}-linux',
=======
              name='docuverse',
>>>>>>> e98bea74
              debug=False,
              strip=False,
              upx=True,
              console=True,
              disable_windowed_traceback=False,
              argv_emulation=False,
              target_arch=None,
              codesign_identity=None,
              entitlements_file=None,
          )
          EOF
<<<<<<< HEAD

      - name: Build with PyInstaller
        run: |
          source .venv/bin/activate
          # Build with verbose output and clean build directory
          python -m PyInstaller --clean dv.spec
      
      - name: Verify built binary
        run: |
          # Check if binary was created successfully
          if [ ! -f "dist/docuverse-${{ env.VERSION }}-linux" ]; then
            echo "ERROR: PyInstaller failed to create the binary!"
            exit 1
          fi
          
          # Check some basic properties of the binary
          file "dist/docuverse-${{ env.VERSION }}-linux"
          
          # Run ldd to check library dependencies
          ldd "dist/docuverse-${{ env.VERSION }}-linux" || true
=======
          
          # Build with PyInstaller
          python -m PyInstaller --clean docuverse.spec
>>>>>>> e98bea74
          
      - name: Create AppDir
        run: |
          # Create basic AppDir structure
          mkdir -p AppDir/usr/{bin,share/{applications,icons/hicolor/256x256/apps}}
          
          # Copy the binary
<<<<<<< HEAD
          cp dist/docuverse-${{ env.VERSION }}-linux AppDir/usr/bin/dv
          chmod +x AppDir/usr/bin/dv
=======
          cp dist/docuverse AppDir/usr/bin/
          chmod +x AppDir/usr/bin/docuverse
          
          # Create icon
          convert -size 256x256 xc:transparent -fill blue -draw "circle 128,128 128,64" -fill white -pointsize 24 -gravity center -annotate 0 "DV" AppDir/docuverse.png
          cp AppDir/docuverse.png AppDir/usr/share/icons/hicolor/256x256/apps/
          cp AppDir/docuverse.png AppDir/.DirIcon
>>>>>>> e98bea74
          
          # Create desktop file
          cat > AppDir/usr/share/applications/docuverse.desktop << EOF
          [Desktop Entry]
          Name=dv
          Comment=Q&A app for easy information retrieval from documents
          Exec=docuverse
          Icon=docuverse
          Terminal=false
          Type=Application
          Categories=Utility;Education;Office;
          EOF
          cp AppDir/usr/share/applications/docuverse.desktop AppDir/docuverse.desktop
          
          # Create AppRun script
          cat > AppDir/AppRun << EOF
          #!/bin/bash
          HERE="\$(dirname "\$(readlink -f "\${0}")")"
          export PATH="\${HERE}/usr/bin:\${PATH}"
          "\${HERE}/usr/bin/docuverse" "\$@"
          EOF
          chmod +x AppDir/AppRun
      
      - name: Build AppImage
        run: |
<<<<<<< HEAD
          # Set the architecture explicitly
          ARCH=x86_64 ./appimagetool AppDir "docuverse-${{ env.VERSION }}-x86_64.AppImage"
=======
          ARCH=x86_64 ./appimagetool AppDir "dv-${{ env.VERSION }}-x86_64.AppImage"
>>>>>>> e98bea74
      
      - name: Test AppImage
        run: |
          # Make AppImage executable
          chmod +x dv-${{ env.VERSION }}-x86_64.AppImage
          
          # Extract AppImage to verify contents (without running)
          ./dv-${{ env.VERSION }}-x86_64.AppImage --appimage-extract
          
      - name: Upload artifact
        uses: actions/upload-artifact@v4
        with:
          name: docuverse-linux
<<<<<<< HEAD
          path: docuverse-${{ env.VERSION }}-x86_64.AppImage
          
      - name: Set release info
        id: release_info
        run: |
          # Get current date for development builds
          CURRENT_DATE=$(date +%Y%m%d-%H%M%S)
          
          # For tag-based releases
          if [[ $GITHUB_REF == refs/tags/* ]]; then
            echo "IS_TAG=true" >> $GITHUB_ENV
            echo "TAG_NAME=${GITHUB_REF#refs/tags/}" >> $GITHUB_ENV
            echo "RELEASE_NAME=dv ${{ env.VERSION }}" >> $GITHUB_ENV
            echo "SHOULD_RELEASE=true" >> $GITHUB_ENV
            echo "Running on tag: $GITHUB_REF, tag name: ${GITHUB_REF#refs/tags/}"
          # For pull requests
          elif [[ $GITHUB_REF == refs/pull/* ]]; then
            PR_NUMBER=$(echo $GITHUB_REF | cut -d'/' -f3)
            echo "IS_TAG=false" >> $GITHUB_ENV
            # Don't try to create a release or tag for PRs, but upload to artifacts
            echo "SHOULD_RELEASE=false" >> $GITHUB_ENV
            echo "Running on PR: $GITHUB_REF, PR number: $PR_NUMBER"
          # For push to main
          else
            echo "IS_TAG=false" >> $GITHUB_ENV
            echo "TAG_NAME=dev-${CURRENT_DATE}" >> $GITHUB_ENV
            echo "RELEASE_NAME=dv ${{ env.VERSION }} (Development Build)" >> $GITHUB_ENV
            echo "PRERELEASE=true" >> $GITHUB_ENV
            echo "SHOULD_RELEASE=true" >> $GITHUB_ENV
            echo "Running on branch: $GITHUB_REF"
          fi
      
      - name: Generate release notes
        if: env.SHOULD_RELEASE == 'true'
        run: |
          cat > release_notes.md << EOF
          # dv Q&A App Release v${{ env.VERSION }}
          
          This release provides the Linux AppImage for dv, a Q&A application for easy information retrieval from documents of interest.
          
          ## Installation
          1. Download the AppImage
          2. Make it executable: \`chmod +x docuverse-${{ env.VERSION }}-x86_64.AppImage\`
          3. Run it: \`./docuverse-${{ env.VERSION }}-x86_64.AppImage\`
          EOF
          
          if [[ $GITHUB_REF != refs/tags/* ]]; then
            cat >> release_notes.md << EOF
          
          ## Development Build
          This is an automated development build, not an official release.
          - Build triggered by: $GITHUB_REF
          - Build date: $(date)
          - Commit: $GITHUB_SHA
          EOF
          fi
=======
          path: dv-${{ env.VERSION }}-x86_64.AppImage
>>>>>>> e98bea74
      
      - name: Create Release
        if: startsWith(github.ref, 'refs/tags/')
        uses: softprops/action-gh-release@v1
        with:
<<<<<<< HEAD
          files: docuverse-${{ env.VERSION }}-x86_64.AppImage
          name: ${{ env.RELEASE_NAME }}
          tag_name: ${{ env.TAG_NAME }}
          body_path: release_notes.md
=======
          files: dv-${{ env.VERSION }}-x86_64.AppImage
          name: dv ${{ env.VERSION }}
          body: |
            dv Q&A App Release v${{ env.VERSION }}
            
            This release provides the Linux AppImage for dv, a Q&A application for easy information retrieval from documents.
            
            ## Installation
            1. Download the AppImage
            2. Make it executable: `chmod +x dv-${{ env.VERSION }}-x86_64.AppImage`
            3. Run it: `./dv-${{ env.VERSION }}-x86_64.AppImage`
>>>>>>> e98bea74
          draft: false
          prerelease: false
        env:
          GITHUB_TOKEN: ${{ secrets.GITHUB_TOKEN }}<|MERGE_RESOLUTION|>--- conflicted
+++ resolved
@@ -119,12 +119,8 @@
               a.binaries,
               a.zipfiles,
               a.datas,
-<<<<<<< HEAD
               [],
               name='docuverse-${{ env.VERSION }}-linux',
-=======
-              name='docuverse',
->>>>>>> e98bea74
               debug=False,
               strip=False,
               upx=True,
@@ -136,7 +132,6 @@
               entitlements_file=None,
           )
           EOF
-<<<<<<< HEAD
 
       - name: Build with PyInstaller
         run: |
@@ -157,22 +152,13 @@
           
           # Run ldd to check library dependencies
           ldd "dist/docuverse-${{ env.VERSION }}-linux" || true
-=======
-          
-          # Build with PyInstaller
-          python -m PyInstaller --clean docuverse.spec
->>>>>>> e98bea74
-          
-      - name: Create AppDir
+          
+      - name: Create AppDir structure
         run: |
           # Create basic AppDir structure
           mkdir -p AppDir/usr/{bin,share/{applications,icons/hicolor/256x256/apps}}
           
           # Copy the binary
-<<<<<<< HEAD
-          cp dist/docuverse-${{ env.VERSION }}-linux AppDir/usr/bin/dv
-          chmod +x AppDir/usr/bin/dv
-=======
           cp dist/docuverse AppDir/usr/bin/
           chmod +x AppDir/usr/bin/docuverse
           
@@ -180,7 +166,6 @@
           convert -size 256x256 xc:transparent -fill blue -draw "circle 128,128 128,64" -fill white -pointsize 24 -gravity center -annotate 0 "DV" AppDir/docuverse.png
           cp AppDir/docuverse.png AppDir/usr/share/icons/hicolor/256x256/apps/
           cp AppDir/docuverse.png AppDir/.DirIcon
->>>>>>> e98bea74
           
           # Create desktop file
           cat > AppDir/usr/share/applications/docuverse.desktop << EOF
@@ -206,12 +191,8 @@
       
       - name: Build AppImage
         run: |
-<<<<<<< HEAD
           # Set the architecture explicitly
           ARCH=x86_64 ./appimagetool AppDir "docuverse-${{ env.VERSION }}-x86_64.AppImage"
-=======
-          ARCH=x86_64 ./appimagetool AppDir "dv-${{ env.VERSION }}-x86_64.AppImage"
->>>>>>> e98bea74
       
       - name: Test AppImage
         run: |
@@ -225,7 +206,6 @@
         uses: actions/upload-artifact@v4
         with:
           name: docuverse-linux
-<<<<<<< HEAD
           path: docuverse-${{ env.VERSION }}-x86_64.AppImage
           
       - name: Set release info
@@ -282,32 +262,14 @@
           - Commit: $GITHUB_SHA
           EOF
           fi
-=======
-          path: dv-${{ env.VERSION }}-x86_64.AppImage
->>>>>>> e98bea74
-      
-      - name: Create Release
-        if: startsWith(github.ref, 'refs/tags/')
+      
+      - name: Create GitHub Release
         uses: softprops/action-gh-release@v1
         with:
-<<<<<<< HEAD
           files: docuverse-${{ env.VERSION }}-x86_64.AppImage
           name: ${{ env.RELEASE_NAME }}
           tag_name: ${{ env.TAG_NAME }}
           body_path: release_notes.md
-=======
-          files: dv-${{ env.VERSION }}-x86_64.AppImage
-          name: dv ${{ env.VERSION }}
-          body: |
-            dv Q&A App Release v${{ env.VERSION }}
-            
-            This release provides the Linux AppImage for dv, a Q&A application for easy information retrieval from documents.
-            
-            ## Installation
-            1. Download the AppImage
-            2. Make it executable: `chmod +x dv-${{ env.VERSION }}-x86_64.AppImage`
-            3. Run it: `./dv-${{ env.VERSION }}-x86_64.AppImage`
->>>>>>> e98bea74
           draft: false
           prerelease: false
         env:
